"""Tests for `mllaunchpad.api` module."""

# Stdlib imports
from unittest import mock

# Third-party imports
import pandas as pd
import pytest
import ramlfications

# Project imports
import mllaunchpad.api as api

<<<<<<< HEAD
# from mllaunchpad.model_interface import ModelInterface
from .mock_model import MockModelClass, prediction_output


=======
from .mock_model import MockModelClass, prediction_output


# from mllaunchpad.model_interface import ModelInterface


>>>>>>> bc4e5bff
# TODO: tests for the API proper (see https://flask.palletsprojects.com/en/1.1.x/testing/)


@pytest.fixture
def app():
    return mock.Mock()


# @pytest.fixture
# def model():
#     class MockModel(ModelInterface):
#         def predict(self, *args):
#             return {}
#
#     yield MockModel()
#
#     del MockModel
#     import gc
#     gc.collect()


def load_model_result(config):
    return (
        MockModelClass(),
        {
            "name": config["model"]["name"],
            "version": config["model"]["version"],
            "created": "2020.02.02",
        },
    )


def parsed_raml(string):
    return ramlfications.parse_raml(
        ramlfications.loads(string), ramlfications.setup_config(None)
    )
    # return ramlfications.parse(string)


minimal_config = {
    "model_store": {"location": "model_store"},
    "model": {"name": "my_model", "version": "1.2.3", "module": "my_module"},
    "api": {"name": "my_api", "raml": "bla.raml"},
<<<<<<< HEAD
}
minimal_config_bad_version = {
    "model_store": {"location": "model_store"},
    "model": {
        "name": "my_model",
        "version": "hey.you.41",
        "module": "my_module",
    },
    "api": {"name": "my_api", "raml": "bla.raml"},
}
=======
}
minimal_config_bad_version = {
    "model_store": {"location": "model_store"},
    "model": {
        "name": "my_model",
        "version": "hey.you.41",
        "module": "my_module",
    },
    "api": {"name": "my_api", "raml": "bla.raml"},
}
>>>>>>> bc4e5bff
raml_head_str = """#%RAML 0.8
---
title: Some API
baseUri: https://{host}/bla/{version}
version: v1
documentation:
    - title: An API
      content: |
        Predicting something
"""
raml_query_resource_str = """

/something:
  get:
    description: Get a prediction something
    queryParameters:
      aparam:
        displayName: a param
        type: string
        description: the param's description
        required: true
"""
raml_resource_id_str = """

/something_else:
  /{test_key}: # just to test
    get:
      queryParameters:
        hallo:
          description: some demo query parameter in addition to the uri param
          type: string
          required: true
          enum: ['metric', 'imperial']
          #default: 42
"""
raml_file_resource_str = """

/some_file:
  post:
    description: Upload a file
    body:
      multipart/form-data:
        formParameters:
          text:
            displayName: Optional alternative text of a client message
            type: string
            description: The plain text of a clients's letter, email, etc (uncleaned)
            required: false
        properties:
          file:
            description: The PDF file containing the client message, to be uploaded
            required: false
            type: file
            fileTypes: ["application/pdf"]
"""
minimal_raml_str = raml_head_str + raml_query_resource_str
<<<<<<< HEAD


@pytest.mark.parametrize(
    "raml",
    [
        raml_head_str + raml_query_resource_str,
        raml_head_str + raml_file_resource_str,
        raml_head_str + raml_query_resource_str + raml_file_resource_str,
        raml_head_str
        + raml_file_resource_str
        + raml_query_resource_str,  # just checking once; order should not matter
        raml_head_str + raml_query_resource_str + raml_file_resource_str,
        raml_head_str
        + raml_file_resource_str
        + raml_query_resource_str.replace(
            "/something:", ""
        ),  # same resource with both query and file functionality
        raml_head_str + raml_resource_id_str,
        raml_head_str + raml_query_resource_str + raml_resource_id_str,
        raml_head_str + raml_file_resource_str + raml_resource_id_str,
        raml_head_str
        + raml_query_resource_str
        + raml_file_resource_str
        + raml_resource_id_str,
    ],
)
@mock.patch("mllaunchpad.api.Api", autospec=True)
@mock.patch(
    "mllaunchpad.resource.ModelStore.load_trained_model",
    side_effect=lambda _: load_model_result(minimal_config),
)
def test_model_modelapi_legal_resource_combinations(
    load_model_mock, api_mock, raml, app
):
    """Should allow between 0 and 3 resources, with 0 or 1 of each resource type."""
    with mock.patch(
        "ramlfications.parse",
        autospec=True,
        side_effect=lambda _: parsed_raml(raml),
    ):
        _ = api.ModelApi(minimal_config, app)
    api_mock.assert_called_once()
    load_model_mock.assert_called_once_with(minimal_config["model"])


@pytest.mark.parametrize(
    "raml",
    [
        raml_head_str
        + raml_query_resource_str
        + raml_query_resource_str.replace("/some", "/some2"),
        raml_head_str
        + raml_query_resource_str
        + raml_file_resource_str
        + raml_file_resource_str.replace("/some", "/some2"),
        raml_head_str
        + raml_query_resource_str
        + raml_resource_id_str
        + raml_resource_id_str.replace("/some", "/some2"),
        raml_head_str
        + raml_query_resource_str
        + raml_resource_id_str
        + raml_resource_id_str.replace("/some", "/some2"),
        raml_head_str
        + raml_file_resource_str
        + raml_file_resource_str.replace("/some", "/some2"),
        raml_head_str
        + raml_file_resource_str
        + raml_query_resource_str
        + raml_query_resource_str.replace("/some", "/some2"),
        raml_head_str
        + raml_file_resource_str
        + raml_resource_id_str
        + raml_resource_id_str.replace("/some", "/some2"),
        raml_head_str
        + raml_resource_id_str
        + raml_resource_id_str.replace("/some", "/some2"),
        raml_head_str
        + raml_resource_id_str
        + raml_file_resource_str
        + raml_file_resource_str.replace("/some", "/some2"),
        raml_head_str
        + raml_resource_id_str
        + raml_query_resource_str
        + raml_query_resource_str.replace("/some", "/some2"),
    ],
)
@mock.patch("mllaunchpad.api.Api", autospec=True)
@mock.patch(
    "mllaunchpad.resource.ModelStore.load_trained_model",
    side_effect=lambda _: load_model_result(minimal_config),
)
def test_model_modelapi_illegal_resource_combinations(
    load_model_mock, api_mock, raml, app
):
    """Should allow between 0 and 3 resources, with 0 or 1 of each resource type."""
    with mock.patch(
        "ramlfications.parse",
        autospec=True,
        side_effect=lambda _: parsed_raml(raml),
    ):
        with pytest.raises(ValueError, match="resources"):
            _ = api.ModelApi(minimal_config, app)
    api_mock.assert_called_once()
    load_model_mock.assert_called_once_with(minimal_config["model"])


=======


@pytest.mark.parametrize(
    "raml",
    [
        raml_head_str + raml_query_resource_str,
        raml_head_str + raml_file_resource_str,
        raml_head_str + raml_query_resource_str + raml_file_resource_str,
        raml_head_str
        + raml_file_resource_str
        + raml_query_resource_str,  # just checking once; order should not matter
        raml_head_str + raml_query_resource_str + raml_file_resource_str,
        raml_head_str
        + raml_file_resource_str
        + raml_query_resource_str.replace(
            "/something:", ""
        ),  # same resource with both query and file functionality
        raml_head_str + raml_resource_id_str,
        raml_head_str + raml_query_resource_str + raml_resource_id_str,
        raml_head_str + raml_file_resource_str + raml_resource_id_str,
        raml_head_str
        + raml_query_resource_str
        + raml_file_resource_str
        + raml_resource_id_str,
    ],
)
@mock.patch("mllaunchpad.api.Api", autospec=True)
@mock.patch(
    "mllaunchpad.resource.ModelStore.load_trained_model",
    side_effect=lambda _: load_model_result(minimal_config),
)
def test_model_modelapi_legal_resource_combinations(
    load_model_mock, api_mock, raml, app
):
    """Should allow between 0 and 3 resources, with 0 or 1 of each resource type."""
    with mock.patch(
        "ramlfications.parse",
        autospec=True,
        side_effect=lambda _: parsed_raml(raml),
    ):
        _ = api.ModelApi(minimal_config, app)
    api_mock.assert_called_once()
    load_model_mock.assert_called_once_with(minimal_config["model"])


@pytest.mark.parametrize(
    "raml",
    [
        raml_head_str
        + raml_query_resource_str
        + raml_query_resource_str.replace("/some", "/some2"),
        raml_head_str
        + raml_query_resource_str
        + raml_file_resource_str
        + raml_file_resource_str.replace("/some", "/some2"),
        raml_head_str
        + raml_query_resource_str
        + raml_resource_id_str
        + raml_resource_id_str.replace("/some", "/some2"),
        raml_head_str
        + raml_query_resource_str
        + raml_resource_id_str
        + raml_resource_id_str.replace("/some", "/some2"),
        raml_head_str
        + raml_file_resource_str
        + raml_file_resource_str.replace("/some", "/some2"),
        raml_head_str
        + raml_file_resource_str
        + raml_query_resource_str
        + raml_query_resource_str.replace("/some", "/some2"),
        raml_head_str
        + raml_file_resource_str
        + raml_resource_id_str
        + raml_resource_id_str.replace("/some", "/some2"),
        raml_head_str
        + raml_resource_id_str
        + raml_resource_id_str.replace("/some", "/some2"),
        raml_head_str
        + raml_resource_id_str
        + raml_file_resource_str
        + raml_file_resource_str.replace("/some", "/some2"),
        raml_head_str
        + raml_resource_id_str
        + raml_query_resource_str
        + raml_query_resource_str.replace("/some", "/some2"),
    ],
)
@mock.patch("mllaunchpad.api.Api", autospec=True)
@mock.patch(
    "mllaunchpad.resource.ModelStore.load_trained_model",
    side_effect=lambda _: load_model_result(minimal_config),
)
def test_model_modelapi_illegal_resource_combinations(
    load_model_mock, api_mock, raml, app
):
    """Should allow between 0 and 3 resources, with 0 or 1 of each resource type."""
    with mock.patch(
        "ramlfications.parse",
        autospec=True,
        side_effect=lambda _: parsed_raml(raml),
    ):
        with pytest.raises(ValueError, match="resources"):
            _ = api.ModelApi(minimal_config, app)
    api_mock.assert_called_once()
    load_model_mock.assert_called_once_with(minimal_config["model"])


>>>>>>> bc4e5bff
@mock.patch(
    "ramlfications.parse",
    autospec=True,
    side_effect=lambda _: parsed_raml(
        minimal_raml_str.replace("version: v1", "version: v99")
    ),
)
@mock.patch("mllaunchpad.api.Api", autospec=True)
@mock.patch(
    "mllaunchpad.resource.ModelStore.load_trained_model",
    side_effect=lambda _: load_model_result(minimal_config),
)
def test_model_modelapi_version_mismatch(
    load_model_mock, api_mock, raml_mock, app
):
    """Should raise error if RAML version does not match major version in config."""
    with pytest.raises(ValueError, match="does not match API version"):
        _ = api.ModelApi(minimal_config, app)


@mock.patch(
    "ramlfications.parse",
    autospec=True,
    side_effect=lambda _: parsed_raml(minimal_raml_str),
)
@mock.patch("mllaunchpad.api.Api", autospec=True)
@mock.patch(
    "mllaunchpad.resource.ModelStore.load_trained_model",
    side_effect=lambda _: load_model_result(minimal_config_bad_version),
)
def test_model_modelapi_malformed_version(
    load_model_mock, api_mock, raml_mock, app
):
    """Should raise error if RAML version does not contain of three integers separated by dots ("0.11.22")."""
    with pytest.raises(ValueError, match="malformed"):
        _ = api.ModelApi(minimal_config_bad_version, app)


@mock.patch(
    "ramlfications.parse",
    autospec=True,
    side_effect=lambda _: parsed_raml(minimal_raml_str),
)
@mock.patch("mllaunchpad.api.Api", autospec=True)
@mock.patch(
    "mllaunchpad.resource.ModelStore.load_trained_model",
    side_effect=lambda _: load_model_result(minimal_config),
)
def test_model_modelapi_predict_using_model(
    load_model_mock, api_mock, raml_mock, app
):
    """Should return expected output."""
    a = api.ModelApi(minimal_config, app)
    output = a.predict_using_model({"a": [1, 2, 3]})
<<<<<<< HEAD
    assert output == prediction_output
=======
    assert output == prediction_output


def test_generate_raml():
    df = pd.DataFrame({"c1": [1, 2, 3], "c2": ["a", "b", "c"]})

    out = api.generate_raml(
        minimal_config, data_frame=df, resource_name="findme"
    )

    # Should be parseable
    parsed_raml(out)
    assert "/findme" in out
>>>>>>> bc4e5bff
<|MERGE_RESOLUTION|>--- conflicted
+++ resolved
@@ -11,19 +11,12 @@
 # Project imports
 import mllaunchpad.api as api
 
-<<<<<<< HEAD
+from .mock_model import MockModelClass, prediction_output
+
+
 # from mllaunchpad.model_interface import ModelInterface
-from .mock_model import MockModelClass, prediction_output
-
-
-=======
-from .mock_model import MockModelClass, prediction_output
-
-
-# from mllaunchpad.model_interface import ModelInterface
-
-
->>>>>>> bc4e5bff
+
+
 # TODO: tests for the API proper (see https://flask.palletsprojects.com/en/1.1.x/testing/)
 
 
@@ -67,7 +60,6 @@
     "model_store": {"location": "model_store"},
     "model": {"name": "my_model", "version": "1.2.3", "module": "my_module"},
     "api": {"name": "my_api", "raml": "bla.raml"},
-<<<<<<< HEAD
 }
 minimal_config_bad_version = {
     "model_store": {"location": "model_store"},
@@ -78,18 +70,6 @@
     },
     "api": {"name": "my_api", "raml": "bla.raml"},
 }
-=======
-}
-minimal_config_bad_version = {
-    "model_store": {"location": "model_store"},
-    "model": {
-        "name": "my_model",
-        "version": "hey.you.41",
-        "module": "my_module",
-    },
-    "api": {"name": "my_api", "raml": "bla.raml"},
-}
->>>>>>> bc4e5bff
 raml_head_str = """#%RAML 0.8
 ---
 title: Some API
@@ -146,7 +126,6 @@
             fileTypes: ["application/pdf"]
 """
 minimal_raml_str = raml_head_str + raml_query_resource_str
-<<<<<<< HEAD
 
 
 @pytest.mark.parametrize(
@@ -254,115 +233,6 @@
     load_model_mock.assert_called_once_with(minimal_config["model"])
 
 
-=======
-
-
-@pytest.mark.parametrize(
-    "raml",
-    [
-        raml_head_str + raml_query_resource_str,
-        raml_head_str + raml_file_resource_str,
-        raml_head_str + raml_query_resource_str + raml_file_resource_str,
-        raml_head_str
-        + raml_file_resource_str
-        + raml_query_resource_str,  # just checking once; order should not matter
-        raml_head_str + raml_query_resource_str + raml_file_resource_str,
-        raml_head_str
-        + raml_file_resource_str
-        + raml_query_resource_str.replace(
-            "/something:", ""
-        ),  # same resource with both query and file functionality
-        raml_head_str + raml_resource_id_str,
-        raml_head_str + raml_query_resource_str + raml_resource_id_str,
-        raml_head_str + raml_file_resource_str + raml_resource_id_str,
-        raml_head_str
-        + raml_query_resource_str
-        + raml_file_resource_str
-        + raml_resource_id_str,
-    ],
-)
-@mock.patch("mllaunchpad.api.Api", autospec=True)
-@mock.patch(
-    "mllaunchpad.resource.ModelStore.load_trained_model",
-    side_effect=lambda _: load_model_result(minimal_config),
-)
-def test_model_modelapi_legal_resource_combinations(
-    load_model_mock, api_mock, raml, app
-):
-    """Should allow between 0 and 3 resources, with 0 or 1 of each resource type."""
-    with mock.patch(
-        "ramlfications.parse",
-        autospec=True,
-        side_effect=lambda _: parsed_raml(raml),
-    ):
-        _ = api.ModelApi(minimal_config, app)
-    api_mock.assert_called_once()
-    load_model_mock.assert_called_once_with(minimal_config["model"])
-
-
-@pytest.mark.parametrize(
-    "raml",
-    [
-        raml_head_str
-        + raml_query_resource_str
-        + raml_query_resource_str.replace("/some", "/some2"),
-        raml_head_str
-        + raml_query_resource_str
-        + raml_file_resource_str
-        + raml_file_resource_str.replace("/some", "/some2"),
-        raml_head_str
-        + raml_query_resource_str
-        + raml_resource_id_str
-        + raml_resource_id_str.replace("/some", "/some2"),
-        raml_head_str
-        + raml_query_resource_str
-        + raml_resource_id_str
-        + raml_resource_id_str.replace("/some", "/some2"),
-        raml_head_str
-        + raml_file_resource_str
-        + raml_file_resource_str.replace("/some", "/some2"),
-        raml_head_str
-        + raml_file_resource_str
-        + raml_query_resource_str
-        + raml_query_resource_str.replace("/some", "/some2"),
-        raml_head_str
-        + raml_file_resource_str
-        + raml_resource_id_str
-        + raml_resource_id_str.replace("/some", "/some2"),
-        raml_head_str
-        + raml_resource_id_str
-        + raml_resource_id_str.replace("/some", "/some2"),
-        raml_head_str
-        + raml_resource_id_str
-        + raml_file_resource_str
-        + raml_file_resource_str.replace("/some", "/some2"),
-        raml_head_str
-        + raml_resource_id_str
-        + raml_query_resource_str
-        + raml_query_resource_str.replace("/some", "/some2"),
-    ],
-)
-@mock.patch("mllaunchpad.api.Api", autospec=True)
-@mock.patch(
-    "mllaunchpad.resource.ModelStore.load_trained_model",
-    side_effect=lambda _: load_model_result(minimal_config),
-)
-def test_model_modelapi_illegal_resource_combinations(
-    load_model_mock, api_mock, raml, app
-):
-    """Should allow between 0 and 3 resources, with 0 or 1 of each resource type."""
-    with mock.patch(
-        "ramlfications.parse",
-        autospec=True,
-        side_effect=lambda _: parsed_raml(raml),
-    ):
-        with pytest.raises(ValueError, match="resources"):
-            _ = api.ModelApi(minimal_config, app)
-    api_mock.assert_called_once()
-    load_model_mock.assert_called_once_with(minimal_config["model"])
-
-
->>>>>>> bc4e5bff
 @mock.patch(
     "ramlfications.parse",
     autospec=True,
@@ -417,9 +287,6 @@
     """Should return expected output."""
     a = api.ModelApi(minimal_config, app)
     output = a.predict_using_model({"a": [1, 2, 3]})
-<<<<<<< HEAD
-    assert output == prediction_output
-=======
     assert output == prediction_output
 
 
@@ -432,5 +299,4 @@
 
     # Should be parseable
     parsed_raml(out)
-    assert "/findme" in out
->>>>>>> bc4e5bff
+    assert "/findme" in out