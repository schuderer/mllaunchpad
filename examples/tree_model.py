--- conflicted
+++ resolved
@@ -25,20 +25,11 @@
         df = data_sources['petals'].get_dataframe()
         X = df.drop('variety', axis=1)
         y = df['variety']
-
+        
         my_tree = tree.DecisionTreeClassifier()
         my_tree.fit(X, y)
-<<<<<<< HEAD
 
         finished_model = MyExampleModel(content=my_tree)
-=======
-
-        finishedModel = MyExampleModel(content=my_tree)
-
-        metrics = self.testTrainedModel(model_conf, data_sources, finishedModel)
-
-        return finishedModel, metrics
->>>>>>> 5cda2af7
 
         metrics = self.test_trained_model(model_conf, data_sources, finished_model)
 
@@ -48,9 +39,9 @@
         df = data_sources['petals_test'].get_dataframe()
         X_test = df.drop('variety', axis=1)
         y_test = df['variety']
-
+        
         my_tree = model.content
-
+        
         y_predict = my_tree.predict(X_test)
 
         acc = accuracy_score(y_test, y_predict)
@@ -65,11 +56,7 @@
     """Uses the created Data Science Model
     """
 
-<<<<<<< HEAD
     def predict(self, model_conf, data_sources, args_dict):
-=======
-    def predict(self, model_conf, data_sources, argsDict):
->>>>>>> 5cda2af7
 
         X = pd.DataFrame({
             "sepal.length": [float(args_dict['sepal.length'])],
@@ -77,7 +64,7 @@
             "petal.length": [float(args_dict['petal.length'])],
             "petal.width": [float(args_dict['petal.width'])]
             })
-
+            
         my_tree = self.content
         y = my_tree.predict(X)[0]
 
