import glob
import os
import shutil
import dill as pickle
import json
from datetime import datetime
import getpass
import pandas as pd
from time import time
import logging

logger = logging.getLogger(__name__)

SUPPORTED_FILE_TYPES = ['csv', 'euro_csv', 'rawfile']
DATE_FORMAT = "%Y-%m-%d %H:%M:%S"
DATE_FORMAT_FILES = "%Y-%m-%d_%H-%M-%S"


class ModelStore:
    """Deals with persisting, loading, updating metrics metadata of models.
    Abstracts away how and where the model is kept.

    TODO: Smarter querying like "get me the model with the currently (next)
    best metrics which serves a particular API resource."
    """

    def __init__(self, config):
        """Get a model store based on the config settings

        Params:
            config: configuration dict
        """
        self.location = config['model_store']['location']
        if not os.path.exists(self.location):
            os.makedirs(self.location)

    def _get_model_base_name(self, model_conf):
        return os.path.join(self.location, "{}_{}".format(model_conf['name'], model_conf['version']))

    @staticmethod
    def _load_metadata(base_name):
        metadata_name = base_name + ".json"
        with open(metadata_name, 'r') as f:
            meta = json.load(f)

        return meta

    @staticmethod
    def _dump_metadata(base_name, metadata):
        metadata_name = base_name + ".json"
        with open(metadata_name, 'w') as f:
            json.dump(metadata, f)

    def _backup_old_model(self, base_name):
        backup_dir = os.path.join(self.location, "previous")
        if not os.path.exists(backup_dir):
            os.makedirs(backup_dir)
        infix = datetime.now().strftime(DATE_FORMAT_FILES)
        for file in glob.glob(base_name + "*"):
            fn_ext = os.path.basename(file)
            fn, ext = os.path.splitext(fn_ext)
            new_file_name = "{}_{}{}".format(fn, infix, ext)
            logger.debug("Backing up previous model file {} as {}".format(fn_ext, new_file_name))
            shutil.copy(file, os.path.join(backup_dir, new_file_name))

    def dump_trained_model(self, complete_conf, model, metrics):
        """Save a model object in the model store. Some metadata will also
        be saved along the model, including the metrics which is the second parameter.

        Params:
            model_conf:  the config dict of our model
            model:       the model object to store
            metrics:     metrics dictionary

        Returns:
            Nothing
        """
        model_conf = complete_conf['model']
        base_name = self._get_model_base_name(model_conf)

        # Check if exists and backup if it does
        self._backup_old_model(base_name)

        # Save model itself
        pkl_name = base_name + ".pkl"
        with open(pkl_name, 'wb') as f:
            pickle.dump(model, f)

        # Save metadata
        api_conf = complete_conf['api']
        meta = {
            'name': model_conf['name'],
            'version': model_conf['version'],
            'api_name': api_conf['resource_name'],
            'api_version': api_conf['version'],
            'created': datetime.now().strftime(DATE_FORMAT),
            'created_by': getpass.getuser(),
            'metrics': metrics,
            'metrics_history': {datetime.now().strftime(DATE_FORMAT): metrics},
            'config_snapshot': model_conf
        }
        self._dump_metadata(base_name, meta)

    def load_trained_model(self, model_conf):
        """Load a model object from the model store. Some metadata will also
        be loaded along the model.

        Params:
            model_conf:  the config dict of our model

        Returns:
            Tuple of model object and metadata dictionary
        """
        base_name = self._get_model_base_name(model_conf)

        pkl_name = base_name + ".pkl"
        with open(pkl_name, 'rb') as f:
            model = pickle.load(f)

        meta = self._load_metadata(base_name)

        return model, meta

    def update_model_metrics(self, model_conf, metrics):
        """Update the test metrics for a previously stored model
        """
        base_name = self._get_model_base_name(model_conf)
        meta = self._load_metadata(base_name)
        meta['metrics'] = metrics
        meta['metrics_history'][datetime.now().strftime(DATE_FORMAT)] = metrics
        self._dump_metadata(base_name, meta)


def create_data_sources(config, tag=None):
    """Creates the data sources as defined in the configuration dict.
    Filters them by tag.

    Params:
        config: configuration dictionary
        tag:    optionally filter for only matching datasources

    Returns:
        dict with keys=datasource names, values=initialized DataSource objects
    """

    ds_objects = {}

    if 'datasources' not in config or type(config['datasources']) is not dict:
        logger.info("No datasources defined in configuration")
        return ds_objects

    datasources = config['datasources']
    for ds_id in datasources:
        ds_config = datasources[ds_id]
        if tag is not None and \
            ('tags' not in ds_config
             or tag != ds_config['tags']
                and tag not in ds_config['tags']):
            continue
        ds_type = ds_config['type']

        logger.debug("Initializing datasource %s of type %s...", ds_id, ds_type)
        if ds_type in SUPPORTED_FILE_TYPES:
            ds_objects[ds_id] = FileDataSource(ds_id, ds_config)
        elif ds_type == 'dbms':
            dbms_id = ds_config['dbms']
            dbms = config['dbms'][dbms_id]
            dbms_type = dbms['type']
            if dbms_type == 'oracle':
                ds_objects[ds_id] = OracleDataSource(ds_id, ds_config, dbms)
            elif dbms_type == 'hive':
                raise NotImplementedError("Sorry, still have to implement this one.")
            else:
                raise ValueError("Unsupported dbms type: {}".format(dbms_type))
        else:
            raise ValueError("Unsupported datasource type: {}".format(ds_type))
        logger.debug("Datasource %s initialized", ds_id)

    return ds_objects


# TODO: We will probably also need DataSinks (e.g. for batch prediction)...
class DataSource:
    """Interface, used by the Data Scientist's model to get its data from.
    Concrete DataSources (for files, data bases, etc.) need to inherit from this class.
    """

    def __init__(self, identifier, datasource_config):
        """Please call super().__init(...) when overwriting this method
        """
        self.id = identifier
        self.config = datasource_config
        self.options = self.config.get('options', {})

        self.expires = self.config.get('expires', 0)

        self._cached_df = None
        self._cached_df_time = 0
        self._cached_raw = None
        self._cached_raw_time = 0

<<<<<<< HEAD
    def get_dataframe(self, arg_dict=None, buffer=False):
        ...

    def get_raw(self, arg_dict=None, buffer=False):
=======
    def get_dataframe(self, argDict=None, buffer=False):
        ...

    def get_raw(self, argDict=None, buffer=False):
>>>>>>> 5cda2af7
        ...

    def try_get_cached_df(self):
        if self._cached_df is not None \
           and (self.expires == -1  # cache indefinitely
                or (self.expires > 0
                    and time() <= self._cached_df_time + self.expires)):
            logger.debug("Returning cached dataframe")
            return self._cached_df
        else:  # either immediately expires (0) or has expired in meantime (>0)
            return None

    def try_get_cached_raw(self):
        if self._cached_raw is not None \
           and (self.expires == -1  # cache indefinitely
                or (self.expires > 0
                    and time() <= self._cached_raw_time + self.expires)):
            logger.debug("Returning cached raw data")
            return self._cached_raw
        else:  # either immediately expires (0) or has expired in meantime (>0)
            return None

    def cache_df_if_required(self, df):
        if self.expires != 0:
            self._cached_df_time = time()
            self._cached_df = df

    def cache_raw_if_required(self, raw):
        if self.expires != 0:
            self._cached_raw_time = time()
            self._cached_raw = raw

    def __del__(self):
        """Overwrite to clean up any resources (connections, temp files, etc.).
        """
        ...


class DbmsDataSource(DataSource):
    """DataSource for database connections
    """

    def __init__(self, identifier, datasource_config, dbms_config):
        super().__init__(identifier, datasource_config)

        self.dbms_config = dbms_config


class OracleDataSource(DbmsDataSource):
    """DataSource for Oracle database connections
    """

    def __init__(self, identifier, datasource_config, dbms_config):
        super().__init__(identifier, datasource_config, dbms_config)

        import cx_Oracle  # TODO: check whether importing here actually saves space/time

        logger.info("Establishing Oracle database connection for datasource {}...".format(self.id))

        user = self.dbms_config['username']
        pw = self.dbms_config['password']
        dsn_tns = cx_Oracle.makedsn(
            self.dbms_config['host'],
            self.dbms_config['port'],
            service_name=self.dbms_config['service_name']
        )
        logger.debug("Oracle connection string: {}".format(dsn_tns))

<<<<<<< HEAD
        kw_options = self.dbms_config.get('options', {})
        self.connection = cx_Oracle.connect(user, pw, dsn_tns, **kw_options)
=======
        kwOptions = self.dbms_config.get('options', {})
        self.connection = cx_Oracle.connect(user, pw, dsn_tns, **kwOptions)
>>>>>>> 5cda2af7

    def get_dataframe(self, arg_dict=None, buffer=False):
        """Get the FileDataSource's data as dataframe.

<<<<<<< HEAD
=======
    def get_dataframe(self, argDict=None, buffer=False):
        """Get the FileDataSource's data as dataframe.

>>>>>>> 5cda2af7
        Params:
            argsDict: optional, parameters for SQL stored procedure
            buffer: optional, currently not implemented

        Returns:
            DataFrame object, possibly cached according to expires-config
        """
        if buffer:
            raise NotImplementedError("Buffered reading not supported yet")

        cached = self.try_get_cached_df()
        if cached is not None:
            return cached

        # TODO: maybe want to open/close connection on every method call (shouldn't happen often)
        query = self.config['query']
<<<<<<< HEAD
        params = arg_dict or {}
        kw_options = self.options
=======
        params = argDict or {}
        kwOptions = self.options
>>>>>>> 5cda2af7

        logger.debug("Fetching query {} with params {} and options {}...".format(query, params, kw_options))
        df = pd.read_sql(query, con=self.connection, params=params, **kw_options)

        self.cache_df_if_required(df)

        return df

<<<<<<< HEAD
    def get_raw(self, arg_dict=None, buffer=False):
        """Not implemented"""
        raise TypeError("OracleDataSource currently does not not support Raw format/blobs")
=======

    def get_raw(self, argDict=None, buffer=False):
        """Not implemented"""
        raise TypeError("OracleDataSource currently doesn not support Raw format/blobs")

>>>>>>> 5cda2af7

    def __del__(self):
        if hasattr(self, 'connection'):
            self.connection.close()


class FileDataSource(DataSource):
    """DataSource for fetching data from files
    """

    def __init__(self, identifier, datasource_config):
        super().__init__(identifier, datasource_config)

        ds_type = datasource_config['type']
        if type not in SUPPORTED_FILE_TYPES:
            raise ValueError("'{}' is not a datasource file type (in datasource '{}').".format(ds_type, identifier))

        self.type = ds_type
        self.path = datasource_config['path']

    def get_dataframe(self, arg_dict=None, buffer=False):
        """Get the FileDataSource's data as dataframe.

        Params:
            argsDict: optional, currently not implemented
            buffer: optional, currently not implemented

<<<<<<< HEAD
=======
    def get_dataframe(self, argDict=None, buffer=False):
        """Get the FileDataSource's data as dataframe.

        Params:
            argsDict: optional, currently not implemented
            buffer: optional, currently not implemented

>>>>>>> 5cda2af7
        Returns:
            DataFrame object, possibly cached according to expires-config
        """
        if buffer:
            raise NotImplementedError("Buffered reading not supported yet")

        cached = self.try_get_cached_df()
        if cached is not None:
            return cached

        kw_options = self.options

        logger.debug("Loading type {} file {} with options {}...".format(self.type, self.path, kw_options))
        if self.type == 'csv':
            df = pd.read_csv(self.path, **kw_options)
        elif self.type == 'euro_csv':
            df = pd.read_csv(self.path, sep=";", decimal=",", **kw_options)
        else:
            raise ValueError("Cannot read raw file as a data frame. Use method 'get_raw' instead")

        self.cache_df_if_required(df)

        return df

    def get_raw(self, arg_dict=None, buffer=False):
        """Get the FileDataSource's data as raw binary data.

        Params:
            argsDict: optional, currently not implemented
            buffer: optional, currently not implemented

<<<<<<< HEAD
=======
    def get_raw(self, argDict=None, buffer=False):
        """Get the FileDataSource's data as raw binary data.

        Params:
            argsDict: optional, currently not implemented
            buffer: optional, currently not implemented

>>>>>>> 5cda2af7
        Returns:
            The file's bytes, possibly cached according to expires-config
        """
        if buffer:
            raise NotImplementedError("Buffered reading not supported yet")

        cached = self.try_get_cached_raw()
        if cached is not None:
            return cached

        kw_options = self.options

        logger.debug("Loading raw binary file {} with options {}...".format(self.type, self.path, kw_options))
        with open(self.path, 'rb') as bin_file:
            raw = bin_file.read(**kw_options)

        self.cache_raw_if_required(raw)

        return raw<|MERGE_RESOLUTION|>--- conflicted
+++ resolved
@@ -12,16 +12,16 @@
 logger = logging.getLogger(__name__)
 
 SUPPORTED_FILE_TYPES = ['csv', 'euro_csv', 'rawfile']
-DATE_FORMAT = "%Y-%m-%d %H:%M:%S"
-DATE_FORMAT_FILES = "%Y-%m-%d_%H-%M-%S"
+DATE_FORMAT = '%Y-%m-%d %H:%M:%S'
+DATE_FORMAT_FILES = '%Y-%m-%d_%H-%M-%S'
 
 
 class ModelStore:
     """Deals with persisting, loading, updating metrics metadata of models.
     Abstracts away how and where the model is kept.
 
-    TODO: Smarter querying like "get me the model with the currently (next)
-    best metrics which serves a particular API resource."
+    TODO: Smarter querying like 'get me the model with the currently (next)
+    best metrics which serves a particular API resource.'
     """
 
     def __init__(self, config):
@@ -35,11 +35,11 @@
             os.makedirs(self.location)
 
     def _get_model_base_name(self, model_conf):
-        return os.path.join(self.location, "{}_{}".format(model_conf['name'], model_conf['version']))
+        return os.path.join(self.location, '{}_{}'.format(model_conf['name'], model_conf['version']))
 
     @staticmethod
     def _load_metadata(base_name):
-        metadata_name = base_name + ".json"
+        metadata_name = base_name + '.json'
         with open(metadata_name, 'r') as f:
             meta = json.load(f)
 
@@ -47,20 +47,20 @@
 
     @staticmethod
     def _dump_metadata(base_name, metadata):
-        metadata_name = base_name + ".json"
+        metadata_name = base_name + '.json'
         with open(metadata_name, 'w') as f:
             json.dump(metadata, f)
 
     def _backup_old_model(self, base_name):
-        backup_dir = os.path.join(self.location, "previous")
+        backup_dir = os.path.join(self.location, 'previous')
         if not os.path.exists(backup_dir):
             os.makedirs(backup_dir)
         infix = datetime.now().strftime(DATE_FORMAT_FILES)
-        for file in glob.glob(base_name + "*"):
+        for file in glob.glob(base_name + '*'):
             fn_ext = os.path.basename(file)
             fn, ext = os.path.splitext(fn_ext)
-            new_file_name = "{}_{}{}".format(fn, infix, ext)
-            logger.debug("Backing up previous model file {} as {}".format(fn_ext, new_file_name))
+            new_file_name = '{}_{}{}'.format(fn, infix, ext)
+            logger.debug('Backing up previous model file {} as {}'.format(fn_ext, new_file_name))
             shutil.copy(file, os.path.join(backup_dir, new_file_name))
 
     def dump_trained_model(self, complete_conf, model, metrics):
@@ -82,7 +82,7 @@
         self._backup_old_model(base_name)
 
         # Save model itself
-        pkl_name = base_name + ".pkl"
+        pkl_name = base_name + '.pkl'
         with open(pkl_name, 'wb') as f:
             pickle.dump(model, f)
 
@@ -113,7 +113,7 @@
         """
         base_name = self._get_model_base_name(model_conf)
 
-        pkl_name = base_name + ".pkl"
+        pkl_name = base_name + '.pkl'
         with open(pkl_name, 'rb') as f:
             model = pickle.load(f)
 
@@ -146,7 +146,7 @@
     ds_objects = {}
 
     if 'datasources' not in config or type(config['datasources']) is not dict:
-        logger.info("No datasources defined in configuration")
+        logger.info('No datasources defined in configuration')
         return ds_objects
 
     datasources = config['datasources']
@@ -159,7 +159,7 @@
             continue
         ds_type = ds_config['type']
 
-        logger.debug("Initializing datasource %s of type %s...", ds_id, ds_type)
+        logger.debug('Initializing datasource %s of type %s...', ds_id, ds_type)
         if ds_type in SUPPORTED_FILE_TYPES:
             ds_objects[ds_id] = FileDataSource(ds_id, ds_config)
         elif ds_type == 'dbms':
@@ -169,12 +169,12 @@
             if dbms_type == 'oracle':
                 ds_objects[ds_id] = OracleDataSource(ds_id, ds_config, dbms)
             elif dbms_type == 'hive':
-                raise NotImplementedError("Sorry, still have to implement this one.")
+                raise NotImplementedError('Sorry, still have to implement this one.')
             else:
-                raise ValueError("Unsupported dbms type: {}".format(dbms_type))
+                raise ValueError('Unsupported dbms type: {}'.format(dbms_type))
         else:
-            raise ValueError("Unsupported datasource type: {}".format(ds_type))
-        logger.debug("Datasource %s initialized", ds_id)
+            raise ValueError('Unsupported datasource type: {}'.format(ds_type))
+        logger.debug('Datasource %s initialized', ds_id)
 
     return ds_objects
 
@@ -199,17 +199,10 @@
         self._cached_raw = None
         self._cached_raw_time = 0
 
-<<<<<<< HEAD
     def get_dataframe(self, arg_dict=None, buffer=False):
         ...
 
     def get_raw(self, arg_dict=None, buffer=False):
-=======
-    def get_dataframe(self, argDict=None, buffer=False):
-        ...
-
-    def get_raw(self, argDict=None, buffer=False):
->>>>>>> 5cda2af7
         ...
 
     def try_get_cached_df(self):
@@ -217,7 +210,7 @@
            and (self.expires == -1  # cache indefinitely
                 or (self.expires > 0
                     and time() <= self._cached_df_time + self.expires)):
-            logger.debug("Returning cached dataframe")
+            logger.debug('Returning cached dataframe')
             return self._cached_df
         else:  # either immediately expires (0) or has expired in meantime (>0)
             return None
@@ -227,7 +220,7 @@
            and (self.expires == -1  # cache indefinitely
                 or (self.expires > 0
                     and time() <= self._cached_raw_time + self.expires)):
-            logger.debug("Returning cached raw data")
+            logger.debug('Returning cached raw data')
             return self._cached_raw
         else:  # either immediately expires (0) or has expired in meantime (>0)
             return None
@@ -267,7 +260,7 @@
 
         import cx_Oracle  # TODO: check whether importing here actually saves space/time
 
-        logger.info("Establishing Oracle database connection for datasource {}...".format(self.id))
+        logger.info('Establishing Oracle database connection for datasource {}...'.format(self.id))
 
         user = self.dbms_config['username']
         pw = self.dbms_config['password']
@@ -276,25 +269,14 @@
             self.dbms_config['port'],
             service_name=self.dbms_config['service_name']
         )
-        logger.debug("Oracle connection string: {}".format(dsn_tns))
-
-<<<<<<< HEAD
+        logger.debug('Oracle connection string: {}'.format(dsn_tns))
+
         kw_options = self.dbms_config.get('options', {})
         self.connection = cx_Oracle.connect(user, pw, dsn_tns, **kw_options)
-=======
-        kwOptions = self.dbms_config.get('options', {})
-        self.connection = cx_Oracle.connect(user, pw, dsn_tns, **kwOptions)
->>>>>>> 5cda2af7
 
     def get_dataframe(self, arg_dict=None, buffer=False):
         """Get the FileDataSource's data as dataframe.
 
-<<<<<<< HEAD
-=======
-    def get_dataframe(self, argDict=None, buffer=False):
-        """Get the FileDataSource's data as dataframe.
-
->>>>>>> 5cda2af7
         Params:
             argsDict: optional, parameters for SQL stored procedure
             buffer: optional, currently not implemented
@@ -303,7 +285,7 @@
             DataFrame object, possibly cached according to expires-config
         """
         if buffer:
-            raise NotImplementedError("Buffered reading not supported yet")
+            raise NotImplementedError('Buffered reading not supported yet')
 
         cached = self.try_get_cached_df()
         if cached is not None:
@@ -311,32 +293,19 @@
 
         # TODO: maybe want to open/close connection on every method call (shouldn't happen often)
         query = self.config['query']
-<<<<<<< HEAD
         params = arg_dict or {}
         kw_options = self.options
-=======
-        params = argDict or {}
-        kwOptions = self.options
->>>>>>> 5cda2af7
-
-        logger.debug("Fetching query {} with params {} and options {}...".format(query, params, kw_options))
+
+        logger.debug('Fetching query {} with params {} and options {}...'.format(query, params, kw_options))
         df = pd.read_sql(query, con=self.connection, params=params, **kw_options)
 
         self.cache_df_if_required(df)
 
         return df
 
-<<<<<<< HEAD
     def get_raw(self, arg_dict=None, buffer=False):
         """Not implemented"""
-        raise TypeError("OracleDataSource currently does not not support Raw format/blobs")
-=======
-
-    def get_raw(self, argDict=None, buffer=False):
-        """Not implemented"""
-        raise TypeError("OracleDataSource currently doesn not support Raw format/blobs")
-
->>>>>>> 5cda2af7
+        raise TypeError('OracleDataSource currently does not not support Raw format/blobs')
 
     def __del__(self):
         if hasattr(self, 'connection'):
@@ -351,8 +320,9 @@
         super().__init__(identifier, datasource_config)
 
         ds_type = datasource_config['type']
-        if type not in SUPPORTED_FILE_TYPES:
-            raise ValueError("'{}' is not a datasource file type (in datasource '{}').".format(ds_type, identifier))
+        if ds_type not in SUPPORTED_FILE_TYPES:
+            raise ValueError('{} is not a datasource file type (in datasource {}).'
+                             .format(repr(ds_type), repr(identifier)))
 
         self.type = ds_type
         self.path = datasource_config['path']
@@ -364,21 +334,11 @@
             argsDict: optional, currently not implemented
             buffer: optional, currently not implemented
 
-<<<<<<< HEAD
-=======
-    def get_dataframe(self, argDict=None, buffer=False):
-        """Get the FileDataSource's data as dataframe.
-
-        Params:
-            argsDict: optional, currently not implemented
-            buffer: optional, currently not implemented
-
->>>>>>> 5cda2af7
         Returns:
             DataFrame object, possibly cached according to expires-config
         """
         if buffer:
-            raise NotImplementedError("Buffered reading not supported yet")
+            raise NotImplementedError('Buffered reading not supported yet')
 
         cached = self.try_get_cached_df()
         if cached is not None:
@@ -386,13 +346,13 @@
 
         kw_options = self.options
 
-        logger.debug("Loading type {} file {} with options {}...".format(self.type, self.path, kw_options))
+        logger.debug('Loading type {} file {} with options {}...'.format(self.type, self.path, kw_options))
         if self.type == 'csv':
             df = pd.read_csv(self.path, **kw_options)
         elif self.type == 'euro_csv':
-            df = pd.read_csv(self.path, sep=";", decimal=",", **kw_options)
+            df = pd.read_csv(self.path, sep=';', decimal=',', **kw_options)
         else:
-            raise ValueError("Cannot read raw file as a data frame. Use method 'get_raw' instead")
+            raise ValueError('Cannot read raw file as a data frame. Use method "get_raw" instead')
 
         self.cache_df_if_required(df)
 
@@ -405,21 +365,11 @@
             argsDict: optional, currently not implemented
             buffer: optional, currently not implemented
 
-<<<<<<< HEAD
-=======
-    def get_raw(self, argDict=None, buffer=False):
-        """Get the FileDataSource's data as raw binary data.
-
-        Params:
-            argsDict: optional, currently not implemented
-            buffer: optional, currently not implemented
-
->>>>>>> 5cda2af7
         Returns:
             The file's bytes, possibly cached according to expires-config
         """
         if buffer:
-            raise NotImplementedError("Buffered reading not supported yet")
+            raise NotImplementedError('Buffered reading not supported yet')
 
         cached = self.try_get_cached_raw()
         if cached is not None:
@@ -427,7 +377,7 @@
 
         kw_options = self.options
 
-        logger.debug("Loading raw binary file {} with options {}...".format(self.type, self.path, kw_options))
+        logger.debug('Loading raw binary file {} with options {}...'.format(self.type, self.path, kw_options))
         with open(self.path, 'rb') as bin_file:
             raw = bin_file.read(**kw_options)
 
